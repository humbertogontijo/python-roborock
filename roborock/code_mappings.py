from __future__ import annotations

import logging
from dataclasses import dataclass
from enum import IntEnum
from typing import Type

from roborock.const import (
    ROBOROCK_Q7_MAX,
    ROBOROCK_S5_MAX,
    ROBOROCK_S6_MAXV,
    ROBOROCK_S6_PURE,
    ROBOROCK_S7,
    ROBOROCK_S7_MAXV,
)

_LOGGER = logging.getLogger(__name__)


class RoborockEnum(IntEnum):
    """Roborock Enum for codes with int values"""

    @classmethod
    def __missing__(cls: Type[RoborockEnum], key) -> str:
        _LOGGER.warning(f"Missing {cls.__name__} code: {key} - defaulting to {cls.keys()[0]}")
        return cls.keys()[0]

    @classmethod
    def as_dict(cls: Type[RoborockEnum]):
        # TODO: check
        return {i.value: i for i in cls if i.name != "missing"}

    @classmethod
    def values(cls: Type[RoborockEnum]) -> list[int]:
        return list(cls.as_dict().values())

    @classmethod
    def keys(cls: Type[RoborockEnum]) -> list[str]:
        return list(cls.as_dict().keys())

    @classmethod
    def items(cls: Type[RoborockEnum]):
        return cls.as_dict().items()

    @classmethod
    def __getitem__(cls: Type[RoborockEnum], item) -> str:
        return cls.__getitem__(item)


class RoborockStateCode(RoborockEnum):
    starting = 1
    charger_disconnected = 2
    idle = 3
    remote_control_active = 4
    cleaning = 5
    returning_home = 6
    manual_mode = 7
    charging = 8
    charging_problem = 9
    paused = 10
    spot_cleaning = 11
    error = 12
    shutting_down = 13
    updating = 14
    docking = 15
    going_to_target = 16
    zoned_cleaning = 17
    segment_cleaning = 18
    emptying_the_bin = 22  # on s7+
    washing_the_mop = 23  # on a46
    going_to_wash_the_mop = 26  # on a46
    charging_complete = 100
    device_offline = 101


class RoborockErrorCode(RoborockEnum):
    none = 0
    lidar_blocked = 1
    bumper_stuck = 2
    wheels_suspended = 3
    cliff_sensor_error = 4
    main_brush_jammed = 5
    side_brush_jammed = 6
    wheels_jammed = 7
    robot_trapped = 8
    no_dustbin = 9
    low_battery = 12
    charging_error = 13
    battery_error = 14
    wall_sensor_dirty = 15
    robot_tilted = 16
    side_brush_error = 17
    fan_error = 18
    vertical_bumper_pressed = 21
    dock_locator_error = 22
    return_to_dock_fail = 23
    nogo_zone_detected = 24
    vibrarise_jammed = 27
    robot_on_carpet = 28
    filter_blocked = 29
    invisible_wall_detected = 30
    cannot_cross_carpet = 31
    internal_error = 32


class RoborockFanPowerCode(RoborockEnum):
    """Describes the fan power of the vacuum cleaner."""


class RoborockFanSpeedV1(RoborockFanPowerCode):
    silent = 38
    standard = 60
    medium = 77
    turbo = 90


class RoborockFanSpeedV2(RoborockFanPowerCode):
    silent = 101
    balanced = 102
    turbo = 103
    max = 104
    gentle = 105
    auto = 106


class RoborockFanSpeedV3(RoborockFanPowerCode):
    silent = 38
    standard = 60
    medium = 75
    turbo = 100


class RoborockFanSpeedE2(RoborockFanPowerCode):
    gentle = 41
    silent = 50
    standard = 68
    medium = 79
    turbo = 100


class RoborockFanSpeedS7(RoborockFanPowerCode):
    off = 105
    silent = 101
    standard = 102
    medium = 103
    turbo = 104


class RoborockFanSpeedS7MaxV(RoborockFanPowerCode):
    off = 105
    quiet = 101
    balanced = 102
    turbo = 103
    max = 104
    max_plus = 108


class RoborockFanSpeedS6Pure(RoborockFanPowerCode):
    # TODO: GET CODES
    missing = -9999

    def __missing__(self, key):
        return self.missing


class RoborockFanSpeedQ7Max(RoborockFanPowerCode):
    # TODO: GET CODES
    missing = -9999

    def __missing__(self, key):
        return self.missing


class RoborockMopModeCode(RoborockEnum):
    """Describes the mop mode of the vacuum cleaner."""


class RoborockMopModeS7(RoborockMopModeCode):
    """Describes the mop mode of the vacuum cleaner."""

    standard = 300
    deep = 301
    custom = 302
    deep_plus = 303


class RoborockMopIntensityCode(RoborockEnum):
    """Describes the mop intensity of the vacuum cleaner."""


class RoborockMopIntensityS7(RoborockMopIntensityCode):
    """Describes the mop intensity of the vacuum cleaner."""

    off = 200
    mild = 201
    moderate = 202
    intense = 203
    custom = 204


class RoborockMopIntensityV2(RoborockMopIntensityCode):
    """Describes the mop intensity of the vacuum cleaner."""

    off = 200
    low = 201
    medium = 202
    high = 203
    custom = 207


class RoborockDockErrorCode(RoborockEnum):
    """Describes the error code of the dock."""

    ok = 0
    water_empty = 38
    waste_water_tank_full = 39


class RoborockDockTypeCode(RoborockEnum):
    missing = -9999
    no_dock = 0
    empty_wash_fill_dock = 3
    auto_empty_dock_pure = 5

    @classmethod
    def __missing__(cls, key):
        return cls.missing


class RoborockDockDustCollectionModeCode(RoborockEnum):
    """Describes the dust collection mode of the vacuum cleaner."""

    # TODO: Get the correct values for various different docks
    missing = -9999
    smart = 0
    light = 1
    balanced = 2
    max = 4

    def __missing__(self, key):
        return self.missing


class RoborockDockWashTowelModeCode(RoborockEnum):
    """Describes the wash towel mode of the vacuum cleaner."""

    # TODO: Get the correct values for various different docks
    missing = -9999
    light = 0
    balanced = 1
    deep = 2

    def __missing__(self, key):
        return self.missing


@dataclass
class ModelSpecification:
    model_name: str
    model_code: str
    fan_power_code: Type[RoborockFanPowerCode]
    mop_mode_code: Type[RoborockMopModeCode] | None
    mop_intensity_code: Type[RoborockMopIntensityCode] | None


<<<<<<< HEAD
model_specifications = {
    ROBOROCK_S5_MAX: ModelSpecification(
        model_name="Roborock S5 Max",
        model_code=ROBOROCK_S5_MAX,
        fan_power_code=RoborockFanSpeedS6Pure,
        mop_mode_code=None,
        mop_intensity_code=RoborockMopIntensityV2,
    ),
    ROBOROCK_Q7_MAX: ModelSpecification(
        model_name="Roborock Q7 Max",
        model_code=ROBOROCK_Q7_MAX,
        fan_power_code=RoborockFanSpeedQ7Max,
        mop_mode_code=None,
        mop_intensity_code=RoborockMopIntensityV2,
    ),
    ROBOROCK_S6_MAXV: ModelSpecification(
        model_name="Roborock S6 MaxV",
        model_code=ROBOROCK_S6_MAXV,
        fan_power_code=RoborockFanSpeedE2,
        mop_mode_code=None,
        mop_intensity_code=RoborockMopIntensityV2,
    ),
    ROBOROCK_S6_PURE: ModelSpecification(
        model_name="Roborock S6 Pure",
        model_code=ROBOROCK_S6_PURE,
        fan_power_code=RoborockFanSpeedS6Pure,
        mop_mode_code=None,
        mop_intensity_code=None,
    ),
    ROBOROCK_S7_MAXV: ModelSpecification(
        model_name="Roborock S7 MaxV",
        model_code=ROBOROCK_S7_MAXV,
        fan_power_code=RoborockFanSpeedS7MaxV,
        mop_mode_code=RoborockMopModeS7,
        mop_intensity_code=RoborockMopIntensityS7,
    ),
    ROBOROCK_S7: ModelSpecification(
        model_name="Roborock S7",
        model_code=ROBOROCK_S7,
        fan_power_code=RoborockFanSpeedS7,
        mop_mode_code=RoborockMopModeS7,
        mop_intensity_code=RoborockMopIntensityS7,
    ),
}
=======
RoborockDockWashTowelModeCode = create_code_enum(
    "RoborockDockWashTowelModeCode",
    {
        0: "light",
        1: "balanced",
        2: "deep",
    },
)

OldRoborockFanPowerCode = create_code_enum(
    "OldRoborockFanPowerCode",
    {101: "silent", 102: "balanced", 103: "turbo", 104: "max", 105: "gentle", 106: "customize (auto)"},
)

OldRoborockMopIntensityCode = create_code_enum(
    "OldRoborockMopModeCode", {200: "off", 201: "low", 202: "medium", 203: "high", 207: "custom (levels)"}
)
>>>>>>> b2f0295f
<|MERGE_RESOLUTION|>--- conflicted
+++ resolved
@@ -22,7 +22,8 @@
 
     @classmethod
     def __missing__(cls: Type[RoborockEnum], key) -> str:
-        _LOGGER.warning(f"Missing {cls.__name__} code: {key} - defaulting to {cls.keys()[0]}")
+        _LOGGER.warning(
+            f"Missing {cls.__name__} code: {key} - defaulting to {cls.keys()[0]}")
         return cls.keys()[0]
 
     @classmethod
@@ -263,7 +264,6 @@
     mop_intensity_code: Type[RoborockMopIntensityCode] | None
 
 
-<<<<<<< HEAD
 model_specifications = {
     ROBOROCK_S5_MAX: ModelSpecification(
         model_name="Roborock S5 Max",
@@ -307,23 +307,4 @@
         mop_mode_code=RoborockMopModeS7,
         mop_intensity_code=RoborockMopIntensityS7,
     ),
-}
-=======
-RoborockDockWashTowelModeCode = create_code_enum(
-    "RoborockDockWashTowelModeCode",
-    {
-        0: "light",
-        1: "balanced",
-        2: "deep",
-    },
-)
-
-OldRoborockFanPowerCode = create_code_enum(
-    "OldRoborockFanPowerCode",
-    {101: "silent", 102: "balanced", 103: "turbo", 104: "max", 105: "gentle", 106: "customize (auto)"},
-)
-
-OldRoborockMopIntensityCode = create_code_enum(
-    "OldRoborockMopModeCode", {200: "off", 201: "low", 202: "medium", 203: "high", 207: "custom (levels)"}
-)
->>>>>>> b2f0295f
+}