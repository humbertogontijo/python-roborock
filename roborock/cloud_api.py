--- conflicted
+++ resolved
@@ -15,11 +15,7 @@
 from .exceptions import CommandVacuumError, RoborockException, VacuumError
 from .protocol import Utils
 from .roborock_future import RoborockFuture
-<<<<<<< HEAD
-from .roborock_message import RoborockMessage, RoborockParser, md5bin
-=======
 from .roborock_message import RoborockMessage, RoborockParser
->>>>>>> e3f25419
 from .roborock_typing import RoborockCommand
 
 _LOGGER = logging.getLogger(__name__)
@@ -35,11 +31,7 @@
         rriot = user_data.rriot
         if rriot is None:
             raise RoborockException("Got no rriot data from user_data")
-<<<<<<< HEAD
-        endpoint = base64.b64encode(md5bin(rriot.k)[8:14]).decode()
-=======
         endpoint = base64.b64encode(Utils.md5(rriot.k.encode())[8:14]).decode()
->>>>>>> e3f25419
         RoborockClient.__init__(self, endpoint, device_info)
         mqtt.Client.__init__(self, protocol=mqtt.MQTTv5)
         self._mqtt_user = rriot.u
