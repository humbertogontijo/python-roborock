from __future__ import annotations

import json
import logging
from pathlib import Path
from typing import Any, Dict

import click

from roborock import RoborockException
from roborock.api import RoborockApiClient
from roborock.cloud_api import RoborockMqttClient
from roborock.containers import LoginData, RoborockDeviceInfo
from roborock.util import run_sync

_LOGGER = logging.getLogger(__name__)


class RoborockContext:
    roborock_file = Path("~/.roborock").expanduser()
    _login_data: LoginData | None = None

    def __init__(self):
        self.reload()

    def reload(self):
        if self.roborock_file.is_file():
            with open(self.roborock_file, "r") as f:
                data = json.load(f)
                if data:
                    self._login_data = LoginData.from_dict(data)

    def update(self, login_data: LoginData):
        data = json.dumps(login_data.as_dict(), default=vars)
        with open(self.roborock_file, "w") as f:
            f.write(data)
        self.reload()

    def validate(self):
        if self._login_data is None:
            raise RoborockException("You must login first")

    def login_data(self):
        self.validate()
        return self._login_data


@click.option("-d", "--debug", default=False, count=True)
@click.version_option(package_name="python-roborock")
@click.group()
@click.pass_context
def cli(ctx, debug: int):
    logging_config: Dict[str, Any] = {"level": logging.DEBUG if debug > 0 else logging.INFO}
    logging.basicConfig(**logging_config)  # type: ignore
    ctx.obj = RoborockContext()


@click.command()
@click.option("--email", required=True)
@click.option("--password", required=True)
@click.pass_context
@run_sync()
async def login(ctx, email, password):
    """Login to Roborock account."""
    context: RoborockContext = ctx.obj
    try:
        context.validate()
        _LOGGER.info("Already logged in")
        return
    except RoborockException:
        pass
    client = RoborockApiClient(email)
    user_data = await client.pass_login(password)
    context.update(LoginData(user_data=user_data, email=email))


async def _discover(ctx):
    context: RoborockContext = ctx.obj
    login_data = context.login_data()
    if not login_data:
        raise Exception("You need to login first")
    client = RoborockApiClient(login_data.email)
    home_data = await client.get_home_data(login_data.user_data)
    context.update(LoginData(**login_data.as_dict(), home_data=home_data))
    click.echo(f"Discovered devices {', '.join([device.name for device in home_data.get_all_devices()])}")


@click.command()
@click.pass_context
@run_sync()
async def discover(ctx):
    await _discover(ctx)


@click.command()
@click.pass_context
@run_sync()
async def list_devices(ctx):
    context: RoborockContext = ctx.obj
    login_data = context.login_data()
    if not login_data.home_data:
        await _discover(ctx)
        login_data = context.login_data()
    home_data = login_data.home_data
    device_name_id = ", ".join(
        [f"{device.name}: {device.duid}" for device in home_data.devices + home_data.received_devices]
    )
    click.echo(f"Known devices {device_name_id}")


@click.command()
@click.option("--device_id", required=True)
@click.option("--cmd", required=True)
@click.option("--params", required=False)
@click.pass_context
@run_sync()
async def command(ctx, cmd, device_id, params):
    context: RoborockContext = ctx.obj
    login_data = context.login_data()
    if not login_data.home_data:
        await _discover(ctx)
        login_data = context.login_data()
    home_data = login_data.home_data
<<<<<<< HEAD
    devices = home_data.devices + home_data.received_devices
    device = next((device for device in devices if device.duid == device_id), None)
    model_specification = next(
        (product.model_specification for product in home_data.products if product.did == device.duid), None
    )
    device_info = RoborockDeviceInfo(device=device, model_specification=model_specification)
=======
    device = next((device for device in home_data.get_all_devices() if device.duid == device_id))
    device_info = RoborockDeviceInfo(device=device)
>>>>>>> e3f25419
    mqtt_client = RoborockMqttClient(login_data.user_data, device_info)
    await mqtt_client.send_command(cmd, params)
    mqtt_client.__del__()


cli.add_command(login)
cli.add_command(discover)
cli.add_command(list_devices)
cli.add_command(command)


def main():
    return cli()


if __name__ == "__main__":
    main()<|MERGE_RESOLUTION|>--- conflicted
+++ resolved
@@ -121,17 +121,12 @@
         await _discover(ctx)
         login_data = context.login_data()
     home_data = login_data.home_data
-<<<<<<< HEAD
     devices = home_data.devices + home_data.received_devices
     device = next((device for device in devices if device.duid == device_id), None)
     model_specification = next(
         (product.model_specification for product in home_data.products if product.did == device.duid), None
     )
     device_info = RoborockDeviceInfo(device=device, model_specification=model_specification)
-=======
-    device = next((device for device in home_data.get_all_devices() if device.duid == device_id))
-    device_info = RoborockDeviceInfo(device=device)
->>>>>>> e3f25419
     mqtt_client = RoborockMqttClient(login_data.user_data, device_info)
     await mqtt_client.send_command(cmd, params)
     mqtt_client.__del__()
