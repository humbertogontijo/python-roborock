--- conflicted
+++ resolved
@@ -38,11 +38,8 @@
     RoborockMopIntensityS7,
     RoborockMopIntensityS8MaxVUltra,
     RoborockMopModeCode,
-<<<<<<< HEAD
     RoborockMopModeQRevoCurv,
-=======
     RoborockMopModeQRevoMaster,
->>>>>>> 2d24a66e
     RoborockMopModeS7,
     RoborockMopModeS8MaxVUltra,
     RoborockMopModeS8ProUltra,
