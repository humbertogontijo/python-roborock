from __future__ import annotations

import datetime
import logging
import re
from dataclasses import asdict, dataclass, field
from datetime import timezone
from enum import Enum
from typing import Any, NamedTuple

from dacite import Config, from_dict

from .exceptions import RoborockException
from .code_mappings import (
    RoborockDockDustCollectionModeCode,
    RoborockDockErrorCode,
    RoborockDockTypeCode,
    RoborockDockWashTowelModeCode,
    RoborockErrorCode,
    RoborockFanPowerCode,
    RoborockFanSpeedP10,
    RoborockFanSpeedQ7Max,
    RoborockFanSpeedS6Pure,
    RoborockFanSpeedS7,
    RoborockFanSpeedS7MaxV,
    RoborockMopIntensityCode,
    RoborockMopIntensityP10,
    RoborockMopIntensityS5Max,
    RoborockMopIntensityS6MaxV,
    RoborockMopIntensityS7,
    RoborockMopIntensityV2,
    RoborockMopModeCode,
    RoborockMopModeS7,
    RoborockMopModeS8ProUltra,
    RoborockStateCode,
)
from .const import (
    FILTER_REPLACE_TIME,
    MAIN_BRUSH_REPLACE_TIME,
    ROBOROCK_G10S_PRO,
    ROBOROCK_P10,
    ROBOROCK_Q7_MAX,
    ROBOROCK_S4_MAX,
    ROBOROCK_S5_MAX,
    ROBOROCK_S6,
    ROBOROCK_S6_MAXV,
    ROBOROCK_S6_PURE,
    ROBOROCK_S7,
    ROBOROCK_S7_MAXV,
    ROBOROCK_S8,
    ROBOROCK_S8_PRO_ULTRA,
    SENSOR_DIRTY_REPLACE_TIME,
    SIDE_BRUSH_REPLACE_TIME,
)
from .exceptions import RoborockException

_LOGGER = logging.getLogger(__name__)


def camelize(s: str):
    first, *others = s.split("_")
    if len(others) == 0:
        return s
    return "".join([first.lower(), *map(str.title, others)])


def decamelize(s: str):
    return re.sub("([A-Z]+)", "_\\1", s).lower()


def decamelize_obj(d: dict | list, ignore_keys: list[str]):
    if isinstance(d, RoborockBase):
        d = d.as_dict()
    if isinstance(d, list):
        return [decamelize_obj(i, ignore_keys) if isinstance(i, dict | list) else i for i in d]
    return {
        (decamelize(a) if a not in ignore_keys else a): decamelize_obj(b, ignore_keys)
        if isinstance(b, dict | list)
        else b
        for a, b in d.items()
    }


@dataclass
class RoborockBase:
    _ignore_keys = []  # type: ignore
    is_cached = False

    @classmethod
    def from_dict(cls, data: dict[str, Any]):
        if isinstance(data, dict):
            ignore_keys = cls._ignore_keys
            try:
                return from_dict(cls, decamelize_obj(data, ignore_keys), config=Config(cast=[Enum]))
            except AttributeError as err:
                raise RoborockException("It seems like you have an outdated version of dacite.") from err

    def as_dict(self) -> dict:
        return asdict(
            self,
            dict_factory=lambda _fields: {
                camelize(key): value.value if isinstance(value, Enum) else value
                for (key, value) in _fields
                if value is not None
            },
        )


@dataclass
class RoborockBaseTimer(RoborockBase):
    start_hour: int | None = None
    start_minute: int | None = None
    end_hour: int | None = None
    end_minute: int | None = None
    enabled: int | None = None
    start_time: datetime.time | None = None
    end_time: datetime.time | None = None

    def __post_init__(self) -> None:
        self.start_time = (
            datetime.time(hour=self.start_hour, minute=self.start_minute)
            if self.start_hour is not None and self.start_minute is not None
            else None
        )
        self.end_time = (
            datetime.time(hour=self.end_hour, minute=self.end_minute)
            if self.end_hour is not None and self.end_minute is not None
            else None
        )


@dataclass
class Reference(RoborockBase):
    r: str | None = None
    a: str | None = None
    m: str | None = None
    l: str | None = None


@dataclass
class RRiot(RoborockBase):
    u: str
    s: str
    h: str
    k: str
    r: Reference


@dataclass
class UserData(RoborockBase):
    uid: int | None = None
    tokentype: str | None = None
    token: str | None = None
    rruid: str | None = None
    region: str | None = None
    countrycode: str | None = None
    country: str | None = None
    nickname: str | None = None
    rriot: RRiot | None = None
    tuya_device_state: int | None = None
    avatarurl: str | None = None


@dataclass
class HomeDataProductSchema(RoborockBase):
    id: Any | None = None
    name: Any | None = None
    code: Any | None = None
    mode: Any | None = None
    type: Any | None = None
    product_property: Any | None = None
    desc: Any | None = None


@dataclass
class HomeDataProduct(RoborockBase):
    id: str
    name: str
    model: str
    code: str | None = None
    iconurl: str | None = None
    attribute: Any | None = None
    capability: int | None = None
    category: str | None = None
    schema: list[HomeDataProductSchema] | None = None


@dataclass
class HomeDataDevice(RoborockBase):
    duid: str
    name: str
    local_key: str
    fv: str
    product_id: str
    attribute: Any | None = None
    active_time: int | None = None
    runtime_env: Any | None = None
    time_zone_id: str | None = None
    icon_url: str | None = None
    lon: Any | None = None
    lat: Any | None = None
    share: Any | None = None
    share_time: Any | None = None
    online: bool | None = None
    pv: str | None = None
    room_id: Any | None = None
    tuya_uuid: Any | None = None
    tuya_migrated: bool | None = None
    extra: Any | None = None
    sn: str | None = None
    feature_set: str | None = None
    new_feature_set: str | None = None
    device_status: dict | None = None
    silent_ota_switch: bool | None = None


@dataclass
class HomeDataRoom(RoborockBase):
    id: int
    name: str


@dataclass
class HomeData(RoborockBase):
    id: int
    name: str
    products: list[HomeDataProduct] = field(default_factory=lambda: [])
    devices: list[HomeDataDevice] = field(default_factory=lambda: [])
    received_devices: list[HomeDataDevice] = field(default_factory=lambda: [])
    lon: Any | None = None
    lat: Any | None = None
    geo_name: Any | None = None
<<<<<<< HEAD
    products: list[HomeDataProduct] | None = None
    devices: list[HomeDataDevice] | None = None
    received_devices: list[HomeDataDevice] | None = None
    rooms: list[HomeDataRoom] = field(default_factory=list)
=======
    rooms: list[HomeDataRoom] | None = None
>>>>>>> 59a59dbb

    def get_all_devices(self) -> list[HomeDataDevice]:
        devices = []
        if self.devices is not None:
            devices += self.devices
        if self.received_devices is not None:
            devices += self.received_devices
        return devices


@dataclass
class LoginData(RoborockBase):
    user_data: UserData
    email: str
    home_data: HomeData | None = None


@dataclass
class Status(RoborockBase):
    msg_ver: int | None = None
    msg_seq: int | None = None
    state: RoborockStateCode | None = None
    battery: int | None = None
    clean_time: int | None = None
    clean_area: int | None = None
    square_meter_clean_area: float | None = None
    error_code: RoborockErrorCode | None = None
    map_present: int | None = None
    in_cleaning: int | None = None
    in_returning: int | None = None
    in_fresh_state: int | None = None
    lab_status: int | None = None
    water_box_status: int | None = None
    back_type: int | None = None
    wash_phase: int | None = None
    wash_ready: int | None = None
    fan_power: RoborockFanPowerCode | None = None
    dnd_enabled: int | None = None
    map_status: int | None = None
    is_locating: int | None = None
    lock_status: int | None = None
    water_box_mode: RoborockMopIntensityCode | None = None
    water_box_carriage_status: int | None = None
    mop_forbidden_enable: int | None = None
    camera_status: int | None = None
    is_exploring: int | None = None
    home_sec_status: int | None = None
    home_sec_enable_password: int | None = None
    adbumper_status: list[int] | None = None
    water_shortage_status: int | None = None
    dock_type: RoborockDockTypeCode | None = None
    dust_collection_status: int | None = None
    auto_dust_collection: int | None = None
    avoid_count: int | None = None
    mop_mode: RoborockMopModeCode | None = None
    debug_mode: int | None = None
    collision_avoid_status: int | None = None
    switch_map_mode: int | None = None
    dock_error_status: RoborockDockErrorCode | None = None
    charge_status: int | None = None
    unsave_map_reason: int | None = None
    unsave_map_flag: int | None = None
    wash_status: int | None = None
    distance_off: int | None = None
    in_warmup: int | None = None
    dry_status: int | None = None
    rdt: int | None = None
    clean_percent: int | None = None
    rss: int | None = None
    dss: int | None = None
    common_status: int | None = None
    corner_clean_mode: int | None = None
    error_code_name: str | None = None
    state_name: str | None = None
    water_box_mode_name: str | None = None
    fan_power_options: list[str] = field(default_factory=list)
    fan_power_name: str | None = None
    mop_mode_name: str | None = None

    def __post_init__(self) -> None:
        self.square_meter_clean_area = round(self.clean_area / 1000000, 1) if self.clean_area is not None else None
        if self.error_code is not None:
            self.error_code_name = self.error_code.name
        if self.state is not None:
            self.state_name = self.state.name
        if self.water_box_mode is not None:
            self.water_box_mode_name = self.water_box_mode.name
        if self.fan_power is not None:
            self.fan_power_options = self.fan_power.keys()
            self.fan_power_name = self.fan_power.name
        if self.mop_mode is not None:
            self.mop_mode_name = self.mop_mode.name

    def get_fan_speed_code(self, fan_speed: str) -> int:
        if self.fan_power is None:
            raise RoborockException("Attempted to get fan speed before status has been updated.")
        return self.fan_power.as_dict().get(fan_speed)

    def get_mop_intensity_code(self, mop_intensity: str) -> int:
        if self.water_box_mode is None:
            raise RoborockException("Attempted to get mop_intensity before status has been updated.")
        return self.water_box_mode.as_dict().get(mop_intensity)

    def get_mop_mode_code(self, mop_mode: str) -> int:
        if self.mop_mode is None:
            raise RoborockException("Attempted to get mop_mode before status has been updated.")
        return self.mop_mode.as_dict().get(mop_mode)


@dataclass
class S4MaxStatus(Status):
    fan_power: RoborockFanSpeedS6Pure | None = None
    water_box_mode: RoborockMopIntensityS7 | None = None
    mop_mode: RoborockMopModeS7 | None = None


@dataclass
class S5MaxStatus(Status):
    fan_power: RoborockFanSpeedS6Pure | None = None
    water_box_mode: RoborockMopIntensityS5Max | None = None


@dataclass
class Q7MaxStatus(Status):
    fan_power: RoborockFanSpeedQ7Max | None = None
    water_box_mode: RoborockMopIntensityV2 | None = None


@dataclass
class S6MaxVStatus(Status):
    fan_power: RoborockFanSpeedS7MaxV | None = None
    water_box_mode: RoborockMopIntensityS6MaxV | None = None


@dataclass
class S6PureStatus(Status):
    fan_power: RoborockFanSpeedS6Pure | None = None


@dataclass
class S7MaxVStatus(Status):
    fan_power: RoborockFanSpeedS7MaxV | None = None
    water_box_mode: RoborockMopIntensityS7 | None = None
    mop_mode: RoborockMopModeS7 | None = None


@dataclass
class S7Status(Status):
    fan_power: RoborockFanSpeedS7 | None = None
    water_box_mode: RoborockMopIntensityS7 | None = None
    mop_mode: RoborockMopModeS7 | None = None


@dataclass
class S8ProUltraStatus(Status):
    fan_power: RoborockFanSpeedS7MaxV | None = None
    water_box_mode: RoborockMopIntensityS7 | None = None
    mop_mode: RoborockMopModeS8ProUltra | None = None


@dataclass
class S8Status(Status):
    fan_power: RoborockFanSpeedS7MaxV | None = None
    water_box_mode: RoborockMopIntensityS7 | None = None
    mop_mode: RoborockMopModeS8ProUltra | None = None


@dataclass
class P10Status(Status):
    fan_power: RoborockFanSpeedP10 | None = None
    water_box_mode: RoborockMopIntensityP10 | None = None
    mop_mode: RoborockMopModeS8ProUltra | None = None


ModelStatus: dict[str, type[Status]] = {
    ROBOROCK_S4_MAX: S4MaxStatus,
    ROBOROCK_S5_MAX: S5MaxStatus,
    ROBOROCK_Q7_MAX: Q7MaxStatus,
    ROBOROCK_S6: S6PureStatus,
    ROBOROCK_S6_MAXV: S6MaxVStatus,
    ROBOROCK_S6_PURE: S6PureStatus,
    ROBOROCK_S7_MAXV: S7MaxVStatus,
    ROBOROCK_S7: S7Status,
    ROBOROCK_S8: S8Status,
    ROBOROCK_S8_PRO_ULTRA: S8ProUltraStatus,
    ROBOROCK_G10S_PRO: S7MaxVStatus,
    ROBOROCK_P10: P10Status,
}


@dataclass
class DnDTimer(RoborockBaseTimer):
    """DnDTimer"""


@dataclass
class ValleyElectricityTimer(RoborockBaseTimer):
    """ValleyElectricityTimer"""


@dataclass
class CleanSummary(RoborockBase):
    clean_time: int | None = None
    clean_area: int | None = None
    square_meter_clean_area: float | None = None
    clean_count: int | None = None
    dust_collection_count: int | None = None
    records: list[int] | None = None
    last_clean_t: int | None = None

    def __post_init__(self) -> None:
        self.square_meter_clean_area = round(self.clean_area / 1000000, 1) if self.clean_area is not None else None


@dataclass
class CleanRecord(RoborockBase):
    begin: int | None = None
    begin_datetime: datetime.datetime | None = None
    end: int | None = None
    end_datetime: datetime.datetime | None = None
    duration: int | None = None
    area: int | None = None
    square_meter_area: float | None = None
    error: int | None = None
    complete: int | None = None
    start_type: int | None = None
    clean_type: int | None = None
    finish_reason: int | None = None
    dust_collection_status: int | None = None
    avoid_count: int | None = None
    wash_count: int | None = None
    map_flag: int | None = None

    def __post_init__(self) -> None:
        self.square_meter_area = round(self.area / 1000000, 1) if self.area is not None else None
        self.begin_datetime = (
            datetime.datetime.fromtimestamp(self.begin).astimezone(timezone.utc) if self.begin else None
        )
        self.end_datetime = datetime.datetime.fromtimestamp(self.end).astimezone(timezone.utc) if self.end else None


@dataclass
class Consumable(RoborockBase):
    main_brush_work_time: int | None = None
    side_brush_work_time: int | None = None
    filter_work_time: int | None = None
    filter_element_work_time: int | None = None
    sensor_dirty_time: int | None = None
    strainer_work_times: int | None = None
    dust_collection_work_times: int | None = None
    cleaning_brush_work_times: int | None = None
    main_brush_time_left: int | None = None
    side_brush_time_left: int | None = None
    filter_time_left: int | None = None
    sensor_time_left: int | None = None

    def __post_init__(self) -> None:
        self.main_brush_time_left = (
            MAIN_BRUSH_REPLACE_TIME - self.main_brush_work_time if self.main_brush_work_time is not None else None
        )
        self.side_brush_time_left = (
            SIDE_BRUSH_REPLACE_TIME - self.side_brush_work_time if self.side_brush_work_time is not None else None
        )
        self.filter_time_left = (
            FILTER_REPLACE_TIME - self.filter_work_time if self.filter_work_time is not None else None
        )
        self.sensor_time_left = (
            SENSOR_DIRTY_REPLACE_TIME - self.sensor_dirty_time if self.sensor_dirty_time is not None else None
        )


@dataclass
class MultiMapsListMapInfoBakMaps(RoborockBase):
    mapflag: Any | None = None
    add_time: Any | None = None


@dataclass
class MultiMapsListMapInfo(RoborockBase):
    _ignore_keys = ["mapFlag"]

    mapFlag: int
    name: str
    add_time: Any | None = None
    length: Any | None = None
    bak_maps: list[MultiMapsListMapInfoBakMaps] | None = None


@dataclass
class MultiMapsList(RoborockBase):
    _ignore_keys = ["mapFlag"]

    max_multi_map: int | None = None
    max_bak_map: int | None = None
    multi_map_count: int | None = None
    map_info: list[MultiMapsListMapInfo] | None = None


@dataclass
class SmartWashParams(RoborockBase):
    smart_wash: int | None = None
    wash_interval: int | None = None


@dataclass
class DustCollectionMode(RoborockBase):
    mode: RoborockDockDustCollectionModeCode | None = None


@dataclass
class WashTowelMode(RoborockBase):
    wash_mode: RoborockDockWashTowelModeCode | None = None


@dataclass
class NetworkInfo(RoborockBase):
    ip: str
    ssid: str | None = None
    mac: str | None = None
    bssid: str | None = None
    rssi: int | None = None


@dataclass
class DeviceData(RoborockBase):
    device: HomeDataDevice
    model: str
    host: str | None = None


@dataclass
class RoomMapping(RoborockBase):
    segment_id: int
    iot_id: str


@dataclass
class ChildLockStatus(RoborockBase):
    lock_status: int


@dataclass
class FlowLedStatus(RoborockBase):
    status: int


@dataclass
class BroadcastMessage(RoborockBase):
    duid: str
    ip: str


class ServerTimer(NamedTuple):
    id: str
    status: str
    dontknow: int<|MERGE_RESOLUTION|>--- conflicted
+++ resolved
@@ -230,14 +230,10 @@
     lon: Any | None = None
     lat: Any | None = None
     geo_name: Any | None = None
-<<<<<<< HEAD
     products: list[HomeDataProduct] | None = None
     devices: list[HomeDataDevice] | None = None
     received_devices: list[HomeDataDevice] | None = None
     rooms: list[HomeDataRoom] = field(default_factory=list)
-=======
-    rooms: list[HomeDataRoom] | None = None
->>>>>>> 59a59dbb
 
     def get_all_devices(self) -> list[HomeDataDevice]:
         devices = []
