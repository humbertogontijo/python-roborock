from __future__ import annotations

import datetime
import logging
import re
from dataclasses import asdict, dataclass
from enum import Enum
from typing import Any, NamedTuple

from dacite import Config, from_dict

from .code_mappings import (
    RoborockDockDustCollectionModeCode,
    RoborockDockErrorCode,
    RoborockDockTypeCode,
    RoborockDockWashTowelModeCode,
    RoborockErrorCode,
    RoborockFanPowerCode,
    RoborockFanSpeedP10,
    RoborockFanSpeedQ7Max,
    RoborockFanSpeedS6Pure,
    RoborockFanSpeedS7,
    RoborockFanSpeedS7MaxV,
    RoborockMopIntensityCode,
    RoborockMopIntensityS5Max,
    RoborockMopIntensityS7,
    RoborockMopIntensityV2,
    RoborockMopModeCode,
    RoborockMopModeS7,
    RoborockMopModeS8ProUltra,
    RoborockStateCode,
)
from .const import (
    FILTER_REPLACE_TIME,
    MAIN_BRUSH_REPLACE_TIME,
    ROBOROCK_G10S_PRO,
    ROBOROCK_P10,
    ROBOROCK_Q7_MAX,
    ROBOROCK_S4_MAX,
    ROBOROCK_S5_MAX,
    ROBOROCK_S6,
    ROBOROCK_S6_MAXV,
    ROBOROCK_S6_PURE,
    ROBOROCK_S7,
    ROBOROCK_S7_MAXV,
    ROBOROCK_S8,
    ROBOROCK_S8_PRO_ULTRA,
    SENSOR_DIRTY_REPLACE_TIME,
    SIDE_BRUSH_REPLACE_TIME,
)

_LOGGER = logging.getLogger(__name__)


def camelize(s: str):
    first, *others = s.split("_")
    if len(others) == 0:
        return s
    return "".join([first.lower(), *map(str.title, others)])


def decamelize(s: str):
    return re.sub("([A-Z]+)", "_\\1", s).lower()


def decamelize_obj(d: dict | list, ignore_keys: list[str]):
    if isinstance(d, RoborockBase):
        d = d.as_dict()
    if isinstance(d, list):
        return [decamelize_obj(i, ignore_keys) if isinstance(i, dict | list) else i for i in d]
    return {
        (decamelize(a) if a not in ignore_keys else a): decamelize_obj(b, ignore_keys)
        if isinstance(b, dict | list)
        else b
        for a, b in d.items()
    }


@dataclass
class RoborockBase:
    _ignore_keys = []  # type: ignore
    is_cached = False

    @classmethod
    def from_dict(cls, data: dict[str, Any]):
        if isinstance(data, dict):
            ignore_keys = cls._ignore_keys
            return from_dict(cls, decamelize_obj(data, ignore_keys), config=Config(cast=[Enum]))

    def as_dict(self) -> dict:
        return asdict(
            self,
            dict_factory=lambda _fields: {
                camelize(key): value.value if isinstance(value, Enum) else value
                for (key, value) in _fields
                if value is not None
            },
        )


@dataclass
class RoborockBaseTimer(RoborockBase):
    start_hour: int | None = None
    start_minute: int | None = None
    end_hour: int | None = None
    end_minute: int | None = None
    enabled: int | None = None
    start_time: datetime.time | None = None
    end_time: datetime.time | None = None

    def __post_init__(self) -> None:
        self.start_time = (
            datetime.time(hour=self.start_hour, minute=self.start_minute)
            if self.start_hour is not None and self.start_minute is not None
            else None
        )
        self.end_time = (
            datetime.time(hour=self.end_hour, minute=self.end_minute)
            if self.end_hour is not None and self.end_minute is not None
            else None
        )


@dataclass
class Reference(RoborockBase):
    r: str | None = None
    a: str | None = None
    m: str | None = None
    l: str | None = None


@dataclass
class RRiot(RoborockBase):
    u: str
    s: str
    h: str
    k: str
    r: Reference


@dataclass
class UserData(RoborockBase):
    uid: int | None = None
    tokentype: str | None = None
    token: str | None = None
    rruid: str | None = None
    region: str | None = None
    countrycode: str | None = None
    country: str | None = None
    nickname: str | None = None
    rriot: RRiot | None = None
    tuya_device_state: int | None = None
    avatarurl: str | None = None


@dataclass
class HomeDataProductSchema(RoborockBase):
    id: Any | None = None
    name: Any | None = None
    code: Any | None = None
    mode: Any | None = None
    type: Any | None = None
    product_property: Any | None = None
    desc: Any | None = None


@dataclass
class HomeDataProduct(RoborockBase):
    id: str | None = None
    name: str | None = None
    code: str | None = None
    model: str | None = None
    iconurl: str | None = None
    attribute: Any | None = None
    capability: int | None = None
    category: str | None = None
    schema: list[HomeDataProductSchema] | None = None


@dataclass
class HomeDataDevice(RoborockBase):
    duid: str
    name: str
    local_key: str
    fv: str
    attribute: Any | None = None
    active_time: int | None = None
    runtime_env: Any | None = None
    time_zone_id: str | None = None
    icon_url: str | None = None
    product_id: str | None = None
    lon: Any | None = None
    lat: Any | None = None
    share: Any | None = None
    share_time: Any | None = None
    online: bool | None = None
    pv: str | None = None
    room_id: Any | None = None
    tuya_uuid: Any | None = None
    tuya_migrated: bool | None = None
    extra: Any | None = None
    sn: str | None = None
    feature_set: str | None = None
    new_feature_set: str | None = None
    device_status: dict | None = None
    silent_ota_switch: bool | None = None


@dataclass
class HomeDataRoom(RoborockBase):
    id: Any | None = None
    name: Any | None = None


@dataclass
class HomeData(RoborockBase):
    id: int | None = None
    name: str | None = None
    lon: Any | None = None
    lat: Any | None = None
    geo_name: Any | None = None
    products: list[HomeDataProduct] | None = None
    devices: list[HomeDataDevice] | None = None
    received_devices: list[HomeDataDevice] | None = None
    rooms: list[HomeDataRoom] | None = None

    def get_all_devices(self) -> list[HomeDataDevice]:
        devices = []
        if self.devices is not None:
            devices += self.devices
        if self.received_devices is not None:
            devices += self.received_devices
        return devices


@dataclass
class LoginData(RoborockBase):
    user_data: UserData
    email: str
    home_data: HomeData | None = None


@dataclass
class Status(RoborockBase):
    msg_ver: int | None = None
    msg_seq: int | None = None
    state: RoborockStateCode | None = None
    battery: int | None = None
    clean_time: int | None = None
    clean_area: int | None = None
    square_meter_clean_area: float | None = None
    error_code: RoborockErrorCode | None = None
    map_present: int | None = None
    in_cleaning: int | None = None
    in_returning: int | None = None
    in_fresh_state: int | None = None
    lab_status: int | None = None
    water_box_status: int | None = None
    back_type: int | None = None
    wash_phase: int | None = None
    wash_ready: int | None = None
    fan_power: RoborockFanPowerCode | None = None
    dnd_enabled: int | None = None
    map_status: int | None = None
    is_locating: int | None = None
    lock_status: int | None = None
    water_box_mode: RoborockMopIntensityCode | None = None
    water_box_carriage_status: int | None = None
    mop_forbidden_enable: int | None = None
    camera_status: int | None = None
    is_exploring: int | None = None
    home_sec_status: int | None = None
    home_sec_enable_password: int | None = None
    adbumper_status: list[int] | None = None
    water_shortage_status: int | None = None
    dock_type: RoborockDockTypeCode | None = None
    dust_collection_status: int | None = None
    auto_dust_collection: int | None = None
    avoid_count: int | None = None
    mop_mode: RoborockMopModeCode | None = None
    debug_mode: int | None = None
    collision_avoid_status: int | None = None
    switch_map_mode: int | None = None
    dock_error_status: RoborockDockErrorCode | None = None
    charge_status: int | None = None
    unsave_map_reason: int | None = None
    unsave_map_flag: int | None = None
    wash_status: int | None = None
    distance_off: int | None = None
    in_warmup: int | None = None
    dry_status: int | None = None
    rdt: int | None = None
    clean_percent: int | None = None
    rss: int | None = None
    dss: int | None = None
    common_status: int | None = None
    corner_clean_mode: int | None = None

    def __post_init__(self) -> None:
        self.square_meter_clean_area = round(self.clean_area / 1000000, 1) if self.clean_area is not None else None


@dataclass
class S4MaxStatus(Status):
    fan_power: RoborockFanSpeedS6Pure | None = None
    water_box_mode: RoborockMopIntensityS7 | None = None
    mop_mode: RoborockMopModeS7 | None = None


@dataclass
class S5MaxStatus(Status):
    fan_power: RoborockFanSpeedS6Pure | None = None
    water_box_mode: RoborockMopIntensityS5Max | None = None


@dataclass
class Q7MaxStatus(Status):
    fan_power: RoborockFanSpeedQ7Max | None = None
    water_box_mode: RoborockMopIntensityV2 | None = None


@dataclass
class S6MaxVStatus(Status):
    fan_power: RoborockFanSpeedS7MaxV | None = None
    water_box_mode: RoborockMopIntensityS7 | None = None


@dataclass
class S6PureStatus(Status):
    fan_power: RoborockFanSpeedS6Pure | None = None


@dataclass
class S7MaxVStatus(Status):
    fan_power: RoborockFanSpeedS7MaxV | None = None
    water_box_mode: RoborockMopIntensityS7 | None = None
    mop_mode: RoborockMopModeS7 | None = None


@dataclass
class S7Status(Status):
    fan_power: RoborockFanSpeedS7 | None = None
    water_box_mode: RoborockMopIntensityS7 | None = None
    mop_mode: RoborockMopModeS7 | None = None


@dataclass
class S8ProUltraStatus(Status):
    fan_power: RoborockFanSpeedS7MaxV | None = None
    water_box_mode: RoborockMopIntensityS7 | None = None
    mop_mode: RoborockMopModeS8ProUltra | None = None


@dataclass
class S8Status(Status):
    fan_power: RoborockFanSpeedS7MaxV | None = None
    water_box_mode: RoborockMopIntensityS7 | None = None
    mop_mode: RoborockMopModeS8ProUltra | None = None


@dataclass
class P10Status(Status):
    fan_power: RoborockFanSpeedP10 | None = None
    water_box_mode: RoborockMopIntensityV2 | None = None
    mop_mode: RoborockMopModeS8ProUltra | None = None


ModelStatus: dict[str, type[Status]] = {
    ROBOROCK_S4_MAX: S4MaxStatus,
    ROBOROCK_S5_MAX: S5MaxStatus,
    ROBOROCK_Q7_MAX: Q7MaxStatus,
    ROBOROCK_S6: S6PureStatus,
    ROBOROCK_S6_MAXV: S6MaxVStatus,
    ROBOROCK_S6_PURE: S6PureStatus,
    ROBOROCK_S7_MAXV: S7MaxVStatus,
    ROBOROCK_S7: S7Status,
    ROBOROCK_S8: S8Status,
    ROBOROCK_S8_PRO_ULTRA: S8ProUltraStatus,
    ROBOROCK_G10S_PRO: S7MaxVStatus,
    ROBOROCK_P10: P10Status,
}


@dataclass
class DnDTimer(RoborockBaseTimer):
    """DnDTimer"""


@dataclass
class ValleyElectricityTimer(RoborockBaseTimer):
    """ValleyElectricityTimer"""


@dataclass
class CleanSummary(RoborockBase):
    clean_time: int | None = None
    clean_area: int | None = None
    square_meter_clean_area: float | None = None
    clean_count: int | None = None
    dust_collection_count: int | None = None
    records: list[int] | None = None
    last_clean_t: int | None = None

    def __post_init__(self) -> None:
        self.square_meter_clean_area = round(self.clean_area / 1000000, 1) if self.clean_area is not None else None


@dataclass
class CleanRecord(RoborockBase):
<<<<<<< HEAD
    begin: Optional[int] = None
    begin_datetime: datetime.datetime | None = None
    end: Optional[int] = None
    end_datetime: datetime.datetime | None = None
    duration: Optional[int] = None
    area: Optional[int] = None
    square_meter_area: Optional[float] = None
    error: Optional[int] = None
    complete: Optional[int] = None
    start_type: Optional[int] = None
    clean_type: Optional[int] = None
    finish_reason: Optional[int] = None
    dust_collection_status: Optional[int] = None
    avoid_count: Optional[int] = None
    wash_count: Optional[int] = None
    map_flag: Optional[int] = None
=======
    begin: int | None = None
    end: int | None = None
    duration: int | None = None
    area: int | None = None
    square_meter_area: float | None = None
    error: int | None = None
    complete: int | None = None
    start_type: int | None = None
    clean_type: int | None = None
    finish_reason: int | None = None
    dust_collection_status: int | None = None
    avoid_count: int | None = None
    wash_count: int | None = None
    map_flag: int | None = None
>>>>>>> 360b240a

    def __post_init__(self) -> None:
        self.square_meter_area = round(self.area / 1000000, 1) if self.area is not None else None
        self.begin_datetime = (
            datetime.datetime.fromtimestamp(self.begin).astimezone(datetime.UTC) if self.begin else None
        )
        self.end_datetime = datetime.datetime.fromtimestamp(self.end).astimezone(datetime.UTC) if self.end else None


@dataclass
class Consumable(RoborockBase):
    main_brush_work_time: int | None = None
    side_brush_work_time: int | None = None
    filter_work_time: int | None = None
    filter_element_work_time: int | None = None
    sensor_dirty_time: int | None = None
    strainer_work_times: int | None = None
    dust_collection_work_times: int | None = None
    cleaning_brush_work_times: int | None = None
    main_brush_time_left: int | None = None
    side_brush_time_left: int | None = None
    filter_time_left: int | None = None
    sensor_time_left: int | None = None

    def __post_init__(self) -> None:
        self.main_brush_time_left = (
            MAIN_BRUSH_REPLACE_TIME - self.main_brush_work_time if self.main_brush_work_time is not None else None
        )
        self.side_brush_time_left = (
            SIDE_BRUSH_REPLACE_TIME - self.side_brush_work_time if self.side_brush_work_time is not None else None
        )
        self.filter_time_left = (
            FILTER_REPLACE_TIME - self.filter_work_time if self.filter_work_time is not None else None
        )
        self.sensor_time_left = (
            SENSOR_DIRTY_REPLACE_TIME - self.sensor_dirty_time if self.sensor_dirty_time is not None else None
        )


@dataclass
class MultiMapsListMapInfoBakMaps(RoborockBase):
    mapflag: Any | None = None
    add_time: Any | None = None


@dataclass
class MultiMapsListMapInfo(RoborockBase):
    _ignore_keys = ["mapFlag"]

    mapFlag: Any | None = None
    add_time: Any | None = None
    length: Any | None = None
    name: Any | None = None
    bak_maps: list[MultiMapsListMapInfoBakMaps] | None = None


@dataclass
class MultiMapsList(RoborockBase):
    _ignore_keys = ["mapFlag"]

    max_multi_map: int | None = None
    max_bak_map: int | None = None
    multi_map_count: int | None = None
    map_info: list[MultiMapsListMapInfo] | None = None


@dataclass
class SmartWashParams(RoborockBase):
    smart_wash: int | None = None
    wash_interval: int | None = None


@dataclass
class DustCollectionMode(RoborockBase):
    mode: RoborockDockDustCollectionModeCode | None = None


@dataclass
class WashTowelMode(RoborockBase):
    wash_mode: RoborockDockWashTowelModeCode | None = None


@dataclass
class NetworkInfo(RoborockBase):
    ip: str
    ssid: str | None = None
    mac: str | None = None
    bssid: str | None = None
    rssi: int | None = None


@dataclass
class DeviceData(RoborockBase):
    device: HomeDataDevice
    model: str
    host: str | None = None


@dataclass
class RoomMapping(RoborockBase):
    segment_id: int
    iot_id: str


@dataclass
class ChildLockStatus(RoborockBase):
    lock_status: int


@dataclass
class FlowLedStatus(RoborockBase):
    status: int


@dataclass
class BroadcastMessage(RoborockBase):
    duid: str
    ip: str


class ServerTimer(NamedTuple):
    id: str
    status: str
    dontknow: int<|MERGE_RESOLUTION|>--- conflicted
+++ resolved
@@ -407,26 +407,10 @@
 
 @dataclass
 class CleanRecord(RoborockBase):
-<<<<<<< HEAD
     begin: Optional[int] = None
     begin_datetime: datetime.datetime | None = None
     end: Optional[int] = None
     end_datetime: datetime.datetime | None = None
-    duration: Optional[int] = None
-    area: Optional[int] = None
-    square_meter_area: Optional[float] = None
-    error: Optional[int] = None
-    complete: Optional[int] = None
-    start_type: Optional[int] = None
-    clean_type: Optional[int] = None
-    finish_reason: Optional[int] = None
-    dust_collection_status: Optional[int] = None
-    avoid_count: Optional[int] = None
-    wash_count: Optional[int] = None
-    map_flag: Optional[int] = None
-=======
-    begin: int | None = None
-    end: int | None = None
     duration: int | None = None
     area: int | None = None
     square_meter_area: float | None = None
@@ -439,7 +423,6 @@
     avoid_count: int | None = None
     wash_count: int | None = None
     map_flag: int | None = None
->>>>>>> 360b240a
 
     def __post_init__(self) -> None:
         self.square_meter_area = round(self.area / 1000000, 1) if self.area is not None else None
