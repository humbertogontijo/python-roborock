--- conflicted
+++ resolved
@@ -15,7 +15,6 @@
     RoborockDockTypeCode,
     RoborockDockWashTowelModeCode,
     RoborockErrorCode,
-<<<<<<< HEAD
     RoborockStateCode,
     model_specifications,
 )
@@ -25,12 +24,6 @@
     ROBOROCK_S7_MAXV,
     SENSOR_DIRTY_REPLACE_TIME,
     SIDE_BRUSH_REPLACE_TIME,
-=======
-    RoborockFanPowerCode,
-    RoborockMopIntensityCode,
-    RoborockMopModeCode,
-    RoborockStateCode,
->>>>>>> e3f25419
 )
 
 _LOGGER = logging.getLogger(__name__)
