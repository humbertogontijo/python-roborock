--- conflicted
+++ resolved
@@ -9,12 +9,7 @@
 from dacite import Config, from_dict
 
 from .code_mappings import (
-<<<<<<< HEAD
     ModelSpecification,
-=======
-    OldRoborockFanPowerCode,
-    OldRoborockMopIntensityCode,
->>>>>>> b2f0295f
     RoborockDockDustCollectionModeCode,
     RoborockDockErrorCode,
     RoborockDockTypeCode,
@@ -70,7 +65,8 @@
     def as_dict(self) -> dict:
         return asdict(
             self,
-            dict_factory=lambda _fields: {camelize(key): value for (key, value) in _fields if value is not None},
+            dict_factory=lambda _fields: {camelize(key): value for (
+                key, value) in _fields if value is not None},
         )
 
 
@@ -132,7 +128,8 @@
 
     def __post_init__(self):
         if self.model not in model_specifications:
-            _LOGGER.warning("We don't have specific device information for your model, please open an issue.")
+            _LOGGER.warning(
+                "We don't have specific device information for your model, please open an issue.")
             self.model_specification = model_specifications.get(ROBOROCK_S7_MAXV)
         else:
             self.model_specification = model_specifications.get(self.model)
@@ -153,7 +150,8 @@
 
     def __post_init__(self):
         if self.model not in model_specifications:
-            _LOGGER.warning("We don't have specific device information for your model, please open an issue.")
+            _LOGGER.warning(
+                "We don't have specific device information for your model, please open an issue.")
             self.model_specification = model_specifications.get(ROBOROCK_S7_MAXV)
         else:
             self.model_specification = model_specifications.get(self.model)
@@ -269,11 +267,13 @@
         if model_specification.mop_mode_code is not None:
             self.mop_mode = model_specification.mop_mode_code.as_dict()[self.mop_mode]
         if model_specification.mop_intensity_code is not None:
-            self.water_box_mode = model_specification.mop_intensity_code.as_dict()[self.water_box_mode]
+            self.water_box_mode = model_specification.mop_intensity_code.as_dict()[
+                self.water_box_mode]
 
 
 class StatusOldModes(Status):
-    water_box_mode: Optional[OldRoborockMopIntensityCode] = None  # type: ignore[valid-type]
+    # type: ignore[valid-type]
+    water_box_mode: Optional[OldRoborockMopIntensityCode] = None
     fan_power: Optional[OldRoborockFanPowerCode] = None  # type: ignore[valid-type]
 
 
@@ -334,8 +334,10 @@
         self.side_brush_time_left = (
             SIDE_BRUSH_REPLACE_TIME - self.side_brush_work_time if self.side_brush_work_time else None
         )
-        self.filter_time_left = FILTER_REPLACE_TIME - self.filter_work_time if self.filter_work_time else None
-        self.sensor_time_left = SENSOR_DIRTY_REPLACE_TIME - self.sensor_dirty_time if self.sensor_dirty_time else None
+        self.filter_time_left = FILTER_REPLACE_TIME - \
+            self.filter_work_time if self.filter_work_time else None
+        self.sensor_time_left = SENSOR_DIRTY_REPLACE_TIME - \
+            self.sensor_dirty_time if self.sensor_dirty_time else None
 
 
 @dataclass
