--- conflicted
+++ resolved
@@ -94,42 +94,7 @@
     SAVE_MAP = "save_map"
     SEND_ICE_TO_ROBOT = "send_ice_to_robot"
     SEND_SDP_TO_ROBOT = "send_sdp_to_robot"
-    SET_APP_TIMEZONE = "set_app_timezone"
-    SET_CAMERA_STATUS = "set_camera_status"
-    SET_CARPET_CLEAN_MODE = "set_carpet_clean_mode"
-    SET_CARPET_MODE = "set_carpet_mode"
-    SET_CHILD_LOCK_STATUS = "set_child_lock_status"
-    SET_CLEAN_MOTOR_MODE = "set_clean_motor_mode"
-    SET_COLLISION_AVOID_STATUS = "set_collision_avoid_status"
-    SET_CUSTOMIZE_CLEAN_MODE = "set_customize_clean_mode"
-    SET_CUSTOM_MODE = "set_custom_mode"
-    SET_DND_TIMER = "set_dnd_timer"
-    SET_DUST_COLLECTION_MODE = "set_dust_collection_mode"
-    SET_FDS_ENDPOINT = "set_fds_endpoint"
-    SET_FLOW_LED_STATUS = "set_flow_led_status"
-    SET_IDENTIFY_FURNITURE_STATUS = "set_identify_furniture_status"
-    SET_IDENTIFY_GROUND_MATERIAL_STATUS = "set_identify_ground_material_status"
-    SET_LED_STATUS = "set_led_status"
-    SET_MOP_MODE = "set_mop_mode"
-    SET_SERVER_TIMER = "set_server_timer"
-    SET_SMART_WASH_PARAMS = "set_smart_wash_params"
-    SET_TIMEZONE = "set_timezone"
-    SET_VALLEY_ELECTRICITY_TIMER = "set_valley_electricity_timer"
-    SET_WASH_TOWEL_MODE = "set_wash_towel_mode"
-    SET_WATER_BOX_CUSTOM_MODE = "set_water_box_custom_mode"
-    START_CAMERA_PREVIEW = "start_camera_preview"
-    START_EDIT_MAP = "start_edit_map"
-    START_VOICE_CHAT = "start_voice_chat"
-<<<<<<< HEAD
-    START_WASH_THEN_CHARGE = "start_wash_then_charge"
-    STOP_CAMERA_PREVIEW = "stop_camera_preview"
-    SWITCH_WATER_MARK = "switch_water_mark"
-    TEST_SOUND_VOLUME = "test_sound_volume"
-    UPD_SERVER_TIMER = "upd_server_timer"
-=======
-    SEND_SDP_TO_ROBOT = "send_sdp_to_robot"
     GET_FW_FEATURES = "get_fw_features"
->>>>>>> b2f0295f
 
 
 @dataclass
@@ -191,7 +156,8 @@
     RoborockCommand.CLOSE_VALLEY_ELECTRICITY_TIMER: CommandInfo(prefix=b"\x00\x00\x00\x87", params=[]),
     RoborockCommand.DNLD_INSTALL_SOUND: CommandInfo(
         prefix=b"\x00\x00\x00\xf7",
-        params={"url": "https://awsusor0.fds.api.xiaomi.com/app/topazsv/voice-pkg/package/en.pkg", "sid": 3, "sver": 5},
+        params={"url": "https://awsusor0.fds.api.xiaomi.com/app/topazsv/voice-pkg/package/en.pkg",
+                "sid": 3, "sver": 5},
     ),
     RoborockCommand.ENABLE_LOG_UPLOAD: CommandInfo(prefix=b"\x00\x00\x00\x87", params=[9, 2]),
     RoborockCommand.END_EDIT_MAP: CommandInfo(prefix=b"\x00\x00\x00w", params=[]),
@@ -270,7 +236,8 @@
     RoborockCommand.SET_CARPET_CLEAN_MODE: CommandInfo(prefix=b"\x00\x00\x00\x97", params={"carpet_clean_mode": 0}),
     RoborockCommand.SET_CARPET_MODE: CommandInfo(
         prefix=b"\x00\x00\x00\xd7",
-        params=[{"enable": 1, "current_high": 500, "current_integral": 450, "current_low": 400, "stall_time": 10}],
+        params=[{"enable": 1, "current_high": 500, "current_integral": 450,
+                 "current_low": 400, "stall_time": 10}],
     ),
     RoborockCommand.SET_CHILD_LOCK_STATUS: CommandInfo(prefix=b"\x00\x00\x00\x97", params={"lock_status": 0}),
     RoborockCommand.SET_CLEAN_MOTOR_MODE: CommandInfo(
