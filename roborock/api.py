--- conflicted
+++ resolved
@@ -151,7 +151,8 @@
                     if endpoint.decode().startswith(self._endpoint):
                         iv = bytes(AES.block_size)
                         decipher = AES.new(self._nonce, AES.MODE_CBC, iv)
-                        decrypted = unpad(decipher.decrypt(data.payload[24:]), AES.block_size)
+                        decrypted = unpad(decipher.decrypt(
+                            data.payload[24:]), AES.block_size)
                         decrypted = gzip.decompress(decrypted)
                         queue = self._waiting_queue.get(request_id)
                         if queue:
@@ -190,7 +191,8 @@
             (response, err) = await queue.async_get(QUEUE_TIMEOUT)
             return response, err
         except (asyncio.TimeoutError, asyncio.CancelledError):
-            raise RoborockTimeout(f"Timeout after {QUEUE_TIMEOUT} seconds waiting for response") from None
+            raise RoborockTimeout(
+                f"Timeout after {QUEUE_TIMEOUT} seconds waiting for response") from None
         finally:
             del self._waiting_queue[request_id]
 
@@ -224,18 +226,13 @@
     async def get_status(self) -> Status | None:
         status = await self.send_command(RoborockCommand.GET_STATUS)
         if isinstance(status, dict):
-<<<<<<< HEAD
             # TODO: Change status based off of which mop mode/ intensity/ vacuum to use
             status = Status.from_dict(status)
             # TODO: Check this - it seems like in our mock data, there is never model, we may need to pass this in from product
-            status.update_status(self.device_info.device.device_status.model_specification)
+            status.update_status(
+                self.device_info.device.device_status.model_specification)
             return status
 
-=======
-            if self.devices_info[device_id].device.uses_old_codes:
-                return StatusOldModes.from_dict(status)
-            return Status.from_dict(status)
->>>>>>> b2f0295f
         return None
 
     async def get_dnd_timer(self) -> DNDTimer | None:
@@ -253,7 +250,8 @@
             if isinstance(clean_summary, dict):
                 return CleanSummary.from_dict(clean_summary)
             elif isinstance(clean_summary, list):
-                clean_time, clean_area, clean_count, records = unpack_list(clean_summary, 4)
+                clean_time, clean_area, clean_count, records = unpack_list(
+                    clean_summary, 4)
                 return CleanSummary(
                     clean_time=clean_time, clean_area=clean_area, clean_count=clean_count, records=records
                 )
@@ -440,9 +438,11 @@
         response_code = code_response.get("code")
         if response_code != 200:
             if response_code == 2008:
-                raise RoborockAccountDoesNotExist("Account does not exist - check your login and try again.")
+                raise RoborockAccountDoesNotExist(
+                    "Account does not exist - check your login and try again.")
             else:
-                raise RoborockException(f"{code_response.get('msg')} - response code: {code_response.get('code')}")
+                raise RoborockException(
+                    f"{code_response.get('msg')} - response code: {code_response.get('code')}")
 
     async def pass_login(self, password: str) -> UserData:
         base_url = await self._get_base_url()
@@ -461,7 +461,8 @@
         if login_response is None:
             raise RoborockException("Login response is none")
         if login_response.get("code") != 200:
-            raise RoborockException(f"{login_response.get('msg')} - response code: {login_response.get('code')}")
+            raise RoborockException(
+                f"{login_response.get('msg')} - response code: {login_response.get('code')}")
         user_data = login_response.get("data")
         if not isinstance(user_data, dict):
             raise RoborockException("Got unexpected data type for user_data")
@@ -486,8 +487,10 @@
         response_code = login_response.get("code")
         if response_code != 200:
             if response_code == 2018:
-                raise RoborockInvalidCode("Invalid code - check your code and try again.")
-            raise RoborockException(f"{login_response.get('msg')} - response code: {response_code}")
+                raise RoborockInvalidCode(
+                    "Invalid code - check your code and try again.")
+            raise RoborockException(
+                f"{login_response.get('msg')} - response code: {response_code}")
         user_data = login_response.get("data")
         if not isinstance(user_data, dict):
             raise RoborockException("Got unexpected data type for user_data")
@@ -499,7 +502,8 @@
         rriot = user_data.rriot
         if rriot is None:
             raise RoborockException("rriot is none")
-        home_id_request = PreparedRequest(base_url, {"header_clientid": header_clientid})
+        home_id_request = PreparedRequest(
+            base_url, {"header_clientid": header_clientid})
         home_id_response = await home_id_request.request(
             "get",
             "/api/v1/getHomeDetail",
@@ -508,7 +512,8 @@
         if home_id_response is None:
             raise RoborockException("home_id_response is None")
         if home_id_response.get("code") != 200:
-            raise RoborockException(f"{home_id_response.get('msg')} - response code: {home_id_response.get('code')}")
+            raise RoborockException(
+                f"{home_id_response.get('msg')} - response code: {home_id_response.get('code')}")
 
         home_id = home_id_response["data"].get("rrHomeId")
         timestamp = math.floor(time.time())
@@ -524,7 +529,8 @@
                 "",
             ]
         )
-        mac = base64.b64encode(hmac.new(rriot.h.encode(), prestr.encode(), hashlib.sha256).digest()).decode()
+        mac = base64.b64encode(
+            hmac.new(rriot.h.encode(), prestr.encode(), hashlib.sha256).digest()).decode()
         if rriot.r.a is None:
             raise RoborockException("Missing field 'a' in rriot reference")
         home_request = PreparedRequest(
