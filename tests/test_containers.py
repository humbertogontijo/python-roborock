<<<<<<< HEAD
from roborock import ROBOROCK_S7_MAXV, CleanRecord, CleanSummary, Consumable, DNDTimer, HomeData, Status, UserData
=======
from roborock import CleanRecord, CleanSummary, Consumable, DNDTimer, HomeData, Status, StatusOldModes, UserData
>>>>>>> b2f0295f
from roborock.code_mappings import (
    OldRoborockFanPowerCode,
    RoborockDockErrorCode,
    RoborockDockTypeCode,
    RoborockErrorCode,
    RoborockFanSpeedS7MaxV,
    RoborockMopIntensityS7,
    RoborockMopModeS7,
    RoborockStateCode,
    model_specifications,
)

from .mock_data import CLEAN_RECORD, CLEAN_SUMMARY, CONSUMABLE, DND_TIMER, HOME_DATA_RAW, STATUS, USER_DATA


def test_user_data():
    ud = UserData.from_dict(USER_DATA)
    assert ud.uid == 123456
    assert ud.tokentype == "token_type"
    assert ud.token == "abc123"
    assert ud.rruid == "abc123"
    assert ud.region == "us"
    assert ud.country == "US"
    assert ud.countrycode == "1"
    assert ud.nickname == "user_nickname"
    assert ud.rriot.u == "user123"
    assert ud.rriot.s == "pass123"
    assert ud.rriot.h == "unknown123"
    assert ud.rriot.k == "domain123"
    assert ud.rriot.r.r == "US"
    assert ud.rriot.r.a == "https://api-us.roborock.com"
    assert ud.rriot.r.m == "ssl://mqtt-us.roborock.com:8883"
    assert ud.rriot.r.l == "https://wood-us.roborock.com"
    assert ud.tuya_device_state == 2
    assert ud.avatarurl == "https://files.roborock.com/iottest/default_avatar.png"


def test_home_data():
    hd = HomeData.from_dict(HOME_DATA_RAW)
    assert hd.id == 123456
    assert hd.name == "My Home"
    assert hd.lon is None
    assert hd.lat is None
    assert hd.geo_name is None
    product = hd.products[0]
    assert product.id == "abc123"
    assert product.name == "Roborock S7 MaxV"
    assert product.code == "a27"
    assert product.model == "roborock.vacuum.a27"
    assert product.iconurl is None
    assert product.attribute is None
    assert product.capability == 0
    assert product.category == "robot.vacuum.cleaner"
    schema = product.schema
    assert schema[0].id == "101"
    assert schema[0].name == "rpc_request"
    assert schema[0].code == "rpc_request_code"
    assert schema[0].mode == "rw"
    assert schema[0].type == "RAW"
    assert schema[0].product_property is None
    assert schema[0].desc is None
    device = hd.devices[0]
    assert device.duid == "abc123"
    assert device.name == "Roborock S7 MaxV"
    assert device.attribute is None
    assert device.active_time == 1672364449
    assert device.local_key == "key123"
    assert device.runtime_env is None
    assert device.time_zone_id == "America/Los_Angeles"
    assert device.icon_url == "no_url"
    assert device.product_id == "product123"
    assert device.lon is None
    assert device.lat is None
    assert not device.share
    assert device.share_time is None
    assert device.online
    assert device.fv == "02.56.02"
    assert device.pv == "1.0"
    assert device.room_id == 2362003
    assert device.tuya_uuid is None
    assert not device.tuya_migrated
    assert device.extra == '{"RRPhotoPrivacyVersion": "1"}'
    assert device.sn == "abc123"
    assert device.feature_set == "2234201184108543"
    assert device.new_feature_set == "0000000000002041"
    # status = device.device_status
    # assert status.name ==
    assert device.silent_ota_switch
    assert hd.rooms[0].id == 2362048
    assert hd.rooms[0].name == "Example room 1"


def test_serialize_and_unserialize():
    ud = UserData.from_dict(USER_DATA)
    ud_dict = ud.as_dict()
    assert ud_dict == USER_DATA


def test_consumable():
    c = Consumable.from_dict(CONSUMABLE)
    assert c.main_brush_work_time == 74382
    assert c.side_brush_work_time == 74383
    assert c.filter_work_time == 74384
    assert c.filter_element_work_time == 0
    assert c.sensor_dirty_time == 74385
    assert c.strainer_work_times == 65
    assert c.dust_collection_work_times == 25
    assert c.cleaning_brush_work_times == 66


def test_status():
    s = Status.from_dict(STATUS)
    assert s.msg_ver == 2
    assert s.msg_seq == 458
    assert s.state == RoborockStateCode.charging
    assert s.battery == 100
    assert s.clean_time == 1176
    assert s.clean_area == 20965000
    assert s.error_code == RoborockErrorCode.none
    assert s.map_present == 1
    assert s.in_cleaning == 0
    assert s.in_returning == 0
    assert s.in_fresh_state == 1
    assert s.lab_status == 1
    assert s.water_box_status == 1
    assert s.back_type == -1
    assert s.wash_phase == 0
    assert s.wash_ready == 0
    assert s.fan_power == 102
    assert s.dnd_enabled == 0
    assert s.map_status == 3
    assert s.is_locating == 0
    assert s.lock_status == 0
    assert s.water_box_mode == 203
    assert s.water_box_carriage_status == 1
    assert s.mop_forbidden_enable == 1
    assert s.camera_status == 3457
    assert s.is_exploring == 0
    assert s.home_sec_status == 0
    assert s.home_sec_enable_password == 0
    assert s.adbumper_status == [0, 0, 0]
    assert s.water_shortage_status == 0
    assert s.dock_type == RoborockDockTypeCode.empty_wash_fill_dock
    assert s.dust_collection_status == 0
    assert s.auto_dust_collection == 1
    assert s.avoid_count == 19
    assert s.mop_mode == 300
    assert s.debug_mode == 0
    assert s.collision_avoid_status == 1
    assert s.switch_map_mode == 0
    assert s.dock_error_status == RoborockDockErrorCode.ok
    assert s.charge_status == 1
    assert s.unsave_map_reason == 0
    assert s.unsave_map_flag == 0
    s.update_status(model_specification=model_specifications[ROBOROCK_S7_MAXV])
    assert s.fan_power == RoborockFanSpeedS7MaxV.balanced
    assert s.mop_mode == RoborockMopModeS7.standard
    assert s.water_box_mode == RoborockMopIntensityS7.intense


def test_old_status():
    s = StatusOldModes.from_dict(STATUS)
    assert s.msg_ver == 2
    assert s.msg_seq == 458
    assert s.state == RoborockStateCode["8"]
    assert s.fan_power == OldRoborockFanPowerCode["102"]


def test_dnd_timer():
    dnd = DNDTimer.from_dict(DND_TIMER)
    assert dnd.start_hour == 22
    assert dnd.start_minute == 0
    assert dnd.end_hour == 7
    assert dnd.end_minute == 0
    assert dnd.enabled == 1


def test_clean_summary():
    cs = CleanSummary.from_dict(CLEAN_SUMMARY)
    assert cs.clean_time == 74382
    assert cs.clean_area == 1159182500
    assert cs.clean_count == 31
    assert cs.dust_collection_count == 25
    assert len(cs.records) == 2
    assert cs.records[1] == 1672458041


def test_clean_record():
    cr = CleanRecord.from_dict(CLEAN_RECORD)
    assert cr.begin == 1672543330
    assert cr.end == 1672544638
    assert cr.duration == 1176
    assert cr.area == 20965000
    assert cr.error == 0
    assert cr.complete == 1
    assert cr.start_type == 2
    assert cr.clean_type == 3
    assert cr.finish_reason == 56
    assert cr.dust_collection_status == 1
    assert cr.avoid_count == 19
    assert cr.wash_count == 2
    assert cr.map_flag == 0


def test_no_value():
    modified_status = STATUS.copy()
    modified_status["dock_type"] = 9999
    s = Status.from_dict(modified_status)
    assert s.dock_type == RoborockDockTypeCode.missing
    assert -9999 not in RoborockDockTypeCode.keys()
    assert "missing" not in RoborockDockTypeCode.values()<|MERGE_RESOLUTION|>--- conflicted
+++ resolved
@@ -1,8 +1,4 @@
-<<<<<<< HEAD
 from roborock import ROBOROCK_S7_MAXV, CleanRecord, CleanSummary, Consumable, DNDTimer, HomeData, Status, UserData
-=======
-from roborock import CleanRecord, CleanSummary, Consumable, DNDTimer, HomeData, Status, StatusOldModes, UserData
->>>>>>> b2f0295f
 from roborock.code_mappings import (
     OldRoborockFanPowerCode,
     RoborockDockErrorCode,
