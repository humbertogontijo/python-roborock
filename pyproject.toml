--- conflicted
+++ resolved
@@ -14,14 +14,9 @@
 python = "^3.8"
 click = ">=8"
 aiohttp = "*"
-<<<<<<< HEAD
+async-timeout = "*"
 pycryptodome = "~3.17.0"
 pycryptodomex = {version = "~3.17.0", markers = "sys_platform == 'darwin'"}
-=======
-async-timeout = "*"
-pycryptodome = "~3.16.0"
-pycryptodomex = {version = "~3.16.0", markers = "sys_platform == 'darwin'"}
->>>>>>> 311af16c
 paho-mqtt = "~1.6.1"
 
 
